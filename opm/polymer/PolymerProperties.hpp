--- conflicted
+++ resolved
@@ -158,11 +158,7 @@
             has_plyshlog_ = deck->hasKeyword("PLYSHLOG");
             has_shrate_ = deck->hasKeyword("SHRATE");
 
-<<<<<<< HEAD
             if(has_plyshlog_){
-=======
-            if (plyshlog_) {
->>>>>>> 5cdc6776
                 // Assuming NTPVT == 1 always due to the limitation of the parser
                 const auto& plyshlogTable = eclipseState->getPlyshlogTables()[0];
 
